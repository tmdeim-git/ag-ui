--- conflicted
+++ resolved
@@ -5,8 +5,6 @@
 
 # Getting Started with AG-UI
 
-<<<<<<< HEAD
-=======
 AG-UI provides a concise, event-driven protocol that lets any agent stream rich,
 structured output to any client. In this quick-start guide, we'll walk through:
 
@@ -14,7 +12,6 @@
 2. Registering your integration with the **dojo**, our local web playground
 3. Streaming responses from OpenAI through AG-UI's unified interface
 
->>>>>>> f8a5bebb
 ## Prerequisites
 
 Before we begin, make sure you have:
